#ifndef INCLUDE_RTL_433_H_
#define INCLUDE_RTL_433_H_

#include <errno.h>
#include <signal.h>
#include <string.h>
#include <stdio.h>
#include <stdlib.h>
#include <time.h>
#include <stdint.h>

#include "rtl_433_devices.h"
#include "bitbuffer.h"

#ifndef _WIN32
#include <unistd.h>
#else
#include <Windows.h>
#include <io.h>
#include <fcntl.h>
#include "getopt/getopt.h"
#endif

#define DEFAULT_SAMPLE_RATE     250000
#define DEFAULT_FREQUENCY       433920000
#define DEFAULT_HOP_TIME        (60*10)
#define DEFAULT_HOP_EVENTS      2
#define DEFAULT_ASYNC_BUF_NUMBER    32
#define DEFAULT_BUF_LENGTH      (16 * 16384)
#define DEFAULT_LEVEL_LIMIT     10000
#define DEFAULT_DECIMATION_LEVEL 0
#define MINIMAL_BUF_LENGTH      512
#define MAXIMAL_BUF_LENGTH      (256 * 16384)
#define FILTER_ORDER            1
#define MAX_PROTOCOLS           25
#define SIGNAL_GRABBER_BUFFER   (12 * DEFAULT_BUF_LENGTH)

/* Supported modulation types */
#define     OOK_PWM_D		1   /* Pulses are of the same length, the distance varies (PPM) */
#define     OOK_PWM_P		2   /* The length of the pulses varies */
#define     OOK_PULSE_PWM_RAW	4				// Pulse Width Modulation. Short pulses = 1, Long = 0
#define     OOK_PULSE_MANCHESTER_ZEROBIT	5	// Manchester encoding. Hardcoded zerobit. Rising Edge = 0, Falling edge = 1
<<<<<<< HEAD
#define     OOK_PULSE_PPM_RAW	6	// Pulse Position Modulation. No startbit removal. Short gap = 0, Long = 1
#define     OOK_PULSE_PWM_TERNARY	7	// Pulse Width Modulation with three widths: Sync, 0, 1. Sync determined by argument
#define     OOK_PULSE_PCM_RZ		8	// Pulse Code Modulation with Return-to-Zero encoding, Pulse = 0, No pulse = 1
=======
#define     OOK_PULSE_PPM_RAW	6				// Pulse Position Modulation. No startbit removal. Short gap = 0, Long = 1
#define     OOK_PULSE_PWM_TERNARY	7			// Pulse Width Modulation with three widths: Sync, 0, 1. Sync determined by argument
>>>>>>> bb8a7735

extern int debug_output;
int debug_callback(uint8_t buffer[BITBUF_ROWS][BITBUF_COLS], int16_t bits_per_row[BITBUF_ROWS]);


struct protocol_state {
    int (*callback)(uint8_t bits_buffer[BITBUF_ROWS][BITBUF_COLS], int16_t bits_per_row[BITBUF_ROWS]);

   // Bits state (for old sample based decoders)
    bitbuffer_t bits;

    unsigned int modulation;

    /* demod state */
    int pulse_length;
    int pulse_count;
    int pulse_distance;
    int sample_counter;
    int start_c;

    int packet_present;
    int pulse_start;
    int real_bits;
    int start_bit;
    /* pwm limits */
    int short_limit;
    int long_limit;
    int reset_limit;
    char *name;
    unsigned long demod_arg;
};

#endif /* INCLUDE_RTL_433_H_ */<|MERGE_RESOLUTION|>--- conflicted
+++ resolved
@@ -38,16 +38,11 @@
 /* Supported modulation types */
 #define     OOK_PWM_D		1   /* Pulses are of the same length, the distance varies (PPM) */
 #define     OOK_PWM_P		2   /* The length of the pulses varies */
-#define     OOK_PULSE_PWM_RAW	4				// Pulse Width Modulation. Short pulses = 1, Long = 0
+#define     OOK_PULSE_PWM_RAW		4			// Pulse Width Modulation. Short pulses = 1, Long = 0
 #define     OOK_PULSE_MANCHESTER_ZEROBIT	5	// Manchester encoding. Hardcoded zerobit. Rising Edge = 0, Falling edge = 1
-<<<<<<< HEAD
-#define     OOK_PULSE_PPM_RAW	6	// Pulse Position Modulation. No startbit removal. Short gap = 0, Long = 1
-#define     OOK_PULSE_PWM_TERNARY	7	// Pulse Width Modulation with three widths: Sync, 0, 1. Sync determined by argument
-#define     OOK_PULSE_PCM_RZ		8	// Pulse Code Modulation with Return-to-Zero encoding, Pulse = 0, No pulse = 1
-=======
-#define     OOK_PULSE_PPM_RAW	6				// Pulse Position Modulation. No startbit removal. Short gap = 0, Long = 1
+#define     OOK_PULSE_PPM_RAW		6			// Pulse Position Modulation. No startbit removal. Short gap = 0, Long = 1
 #define     OOK_PULSE_PWM_TERNARY	7			// Pulse Width Modulation with three widths: Sync, 0, 1. Sync determined by argument
->>>>>>> bb8a7735
+#define     OOK_PULSE_PCM_RZ		8			// Pulse Code Modulation with Return-to-Zero encoding, Pulse = 0, No pulse = 1
 
 extern int debug_output;
 int debug_callback(uint8_t buffer[BITBUF_ROWS][BITBUF_COLS], int16_t bits_per_row[BITBUF_ROWS]);
